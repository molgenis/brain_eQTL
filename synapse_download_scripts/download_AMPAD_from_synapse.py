--- conflicted
+++ resolved
@@ -16,14 +16,10 @@
 
 
 print('Sync AMP-AD')
-<<<<<<< HEAD
 download_MSBB = True#False
-download_MAYO = False
-=======
 download_MSBB = False
-download_MAYOTCX = True
+download_MAYOTCX = False
 download_MAYOCBE = False
->>>>>>> 7ce5347c
 download_ROSMAP = False#True
 download_all = False
 
@@ -31,16 +27,9 @@
 if download_MSBB:
     if not download_all:
         for file in syn.getChildren('syn8540822'):
-<<<<<<< HEAD
             if file['name'].startswith('hB'):
                 synapseutils.syncFromSynapse(syn, file['id'], path = 'BAMs/MSBB/')
                 print(file['id'], file['name'])
-=======
-#            if file['name'].startswith('hB'):
-#                synapseutils.syncFromSynapse(syn, file['id'], path = 'BAMs/MSBB/')
-            print(file['id'], file['name'])
-        exit()
->>>>>>> 7ce5347c
     else:
         # aligned BAM files MSBB
         files = synapseutils.syncFromSynapse(syn, 'syn8540822', path = 'BAMs/MSBB/')
