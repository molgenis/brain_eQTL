#MOLGENIS nodes=1 ppn=4 mem=12gb walltime=05:59:00

### variables to help adding to database (have to use weave)
#string internalId
#string sampleName
#string project
###
#string stage
#string checkStage
#string picardVersion
#string iolibVersion
#string reads1FqGz
#string reads2FqGz
#string samtoolsVersion
#string alignedBam

# Get input file
<<<<<<< HEAD

echo "IMPORTANT!! This works only for paired-end samples"

=======
mkdir -p $(dirname reads1FqGz)
>>>>>>> b307e21c
#Load modules
${stage} picard/${picardVersion}
${stage} io_lib/${iolibVersion}
${stage} SAMtools/${samtoolsVersion}

#check modules
${checkStage}

echo "## "$(date)" Start $0"
echo "ID (internalId-project-sampleName): ${internalId}-${project}-${sampleName}"


echo "Starting BAM to FASTQ conversion: sort BAM file";
samtools sort \
    -@ 4 \
    -n \
    -o $TMPDIR/$(basename $alignedBam) \
    ${alignedBam}

returnCode=$?
echo "returncode: $returnCode";
if [ $returnCode -eq 0 ]
then
  echo "sorting BAM successful"
else
  echo "ERROR: couldn't sort BAM"
  exit 1;
fi

samtools fastq \
  -@ 4 \
  -1 $TMPDIR/$(basename ${reads1FqGz%.gz}) \
  -2 $TMPDIR/$(basename ${reads2FqGz%.gz}) \
  $TMPDIR/$(basename $alignedBam)

echo "gzipping:"
echo "gzip $TMPDIR/$(basename ${reads1FqGz%.gz})"
echo "gzip $TMPDIR/$(basename ${reads2FqGz%.gz})"
gzip $TMPDIR/$(basename ${reads1FqGz%.gz})
gzip $TMPDIR/$(basename ${reads2FqGz%.gz})



rsync -vP $TMPDIR/$(basename ${reads1FqGz}) ${reads1FqGz}
rsync -vP $TMPDIR/$(basename ${reads2FqGz}) ${reads2FqGz}
returnCode=$?

echo "returncode: $returnCode";
if [ $returnCode -eq 0 ]
then
  echo "convert BAM to fastq successful"
else
  echo "ERROR: couldn't convert BAM to fastq"
  exit 1;
fi

<<<<<<< HEAD
=======
echo "gzipping:"
echo "gzip ${reads1FqGz%.gz}"
gzip ${reads1FqGz%.gz}
echo "gzip ${reads2FqGz%.gz}"
gzip ${reads2FqGz%.gz}
>>>>>>> b307e21c

if [ $returnCode -eq 0 ]
then
  echo "merge successful, remove $alignedBam"
  rm $alignedBam
else
  echo "ERROR: couldn't merge fastq files"
  exit 1;
fi


echo "final returncode: $?";
echo "succes removing files";


echo "## "$(date)" ##  $0 Done "





<|MERGE_RESOLUTION|>--- conflicted
+++ resolved
@@ -15,13 +15,11 @@
 #string alignedBam
 
 # Get input file
-<<<<<<< HEAD
 
 echo "IMPORTANT!! This works only for paired-end samples"
 
-=======
 mkdir -p $(dirname reads1FqGz)
->>>>>>> b307e21c
+
 #Load modules
 ${stage} picard/${picardVersion}
 ${stage} io_lib/${iolibVersion}
@@ -78,14 +76,11 @@
   exit 1;
 fi
 
-<<<<<<< HEAD
-=======
 echo "gzipping:"
 echo "gzip ${reads1FqGz%.gz}"
 gzip ${reads1FqGz%.gz}
 echo "gzip ${reads2FqGz%.gz}"
 gzip ${reads2FqGz%.gz}
->>>>>>> b307e21c
 
 if [ $returnCode -eq 0 ]
 then
