--- conflicted
+++ resolved
@@ -12,11 +12,8 @@
 option_list = list(
   make_option(c("-e", "--eqtlGenReplication"), type="character",
               help="File containing the replication of MetaBrain in eQTLgen at different PC cut-offs", metavar="character"),
-<<<<<<< HEAD
-  make_option(c("-b", "--ld_scores"), type="character",
-=======
+
   make_option(c("-l", "--ld_scores"), type="character",
->>>>>>> b93db097
               help="File containing the LD scores between the top SNPs for each gene of metaBrain that is also found in eqtlGen (fdr < 0.05)", metavar="character")
 );
 
