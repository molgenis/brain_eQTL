
import os
import pandas as pd
import numpy as np
import argparse
from sklearn.decomposition import PCA
from pathlib import Path
from datetime import datetime

parser = argparse.ArgumentParser(description='Do PCA over correlation matrix')
parser.add_argument('corfile',help='Path to correlation file')
parser.add_argument('expressionfile',help='Path to expression file that was used to make the correlation file')
parser.add_argument('outdir',help='Path to the output directory')
parser.add_argument('--svd_solver',
                    help='svd solver to use (see https://scikit-learn.org/stable/modules/generated/sklearn.decomposition.PCA.html)',
                    default='auto')
args = parser.parse_args()

df = pd.read_csv(
    filepath_or_buffer=args.corfile,
    sep='\t',index_col=0)

Path(args.outdir).mkdir(parents=True, exist_ok=True)

df = pd.read_csv(
    filepath_or_buffer=args.expressionfile,
    sep='\t',index_col=0)


pca = PCA()
#pca = PCA(args.svd_solver)
now = datetime.now()
dt_string = now.strftime("%d/%m/%Y %H:%M:%S")

print('Start PCA - '+dt_string, flush=True)
projected_data = pca.fit_transform(df.T)
eigenvalues = pca.explained_variance_
print('done', flush=True)
components = pca.components_
eigenvectors = pd.DataFrame(components.T)
pc_scores = pd.DataFrame(projected_data)
eigenvectors.columns = eigenvectors.columns + 1
eigenvectors = eigenvectors.add_prefix("PC")
eigenvectors.index = df.index
eigenvectors.index.name = datetime.now().strftime('%d/%m/%Y')
pc_scores.columns = pc_scores.columns + 1
pc_scores = pc_scores.add_prefix("PC")
pc_scores.index = df.columns
pc_scores.index.name = datetime.now().strftime('%d/%m/%Y')
eigenvectors.to_csv(os.path.join(args.outdir, "eigenvectors.txt"),sep='\t')
pc_scores.to_csv(os.path.join(args.outdir, "pc-scores.txt"),sep='\t')


print('Calculate cronbach alpha')
def CronbachAlpha(pc_scores, eigenvectors):
    n_samples = eigenvectors.shape[0]
    # Calculates Cronbach's alpha values for each component
    # Based on the cronbach alpha implementation in pca.cc of pca++
    # Only works if evd was calculated on correlation matrix
    print("NOTE! Cronbach alpha calculation is assuming that evd is done on correlation matrix")
    eigenvector_sums = eigenvectors.sum(axis=0)
    pc_var = pc_scores.var(axis=0)
    alphas = (n_samples / (n_samples - 1.0)) * (1.0 - eigenvector_sums.values / pc_var.values)
    return(alphas)

<<<<<<< HEAD
eigenvalues = pd.DataFrame(eigenvalues, columns=['eigenvalues']).to_csv('eigenvalues.csv', index=F)

print(CronbachAlpha(eigenvalues))

cronbach = pd.DataFrame(cronbach, columns=['cronbach']).to_csv('cronbach.csv', index=F)
=======
eigenvalues = pd.DataFrame(eigenvalues, columns=['eigenvalues']).to_csv('eigenvalues.txt', index=False)

cronbach = CronbachAlpha(pc_scores, eigenvectors)
cronbach = pd.DataFrame(cronbach, columns=['cronbach']).to_csv('cronbach.txt', index=False)
>>>>>>> 29a1b43c
<|MERGE_RESOLUTION|>--- conflicted
+++ resolved
@@ -52,26 +52,22 @@
 
 
 print('Calculate cronbach alpha')
-def CronbachAlpha(pc_scores, eigenvectors):
-    n_samples = eigenvectors.shape[0]
+def CronbachAlpha(eigenvalues, eigenvectors):
+    n_genes = eigenvectors.shape[0]
+
     # Calculates Cronbach's alpha values for each component
     # Based on the cronbach alpha implementation in pca.cc of pca++
     # Only works if evd was calculated on correlation matrix
     print("NOTE! Cronbach alpha calculation is assuming that evd is done on correlation matrix")
     eigenvector_sums = eigenvectors.sum(axis=0)
-    pc_var = pc_scores.var(axis=0)
-    alphas = (n_samples / (n_samples - 1.0)) * (1.0 - eigenvector_sums.values / pc_var.values)
+
+    eigenvector_sums_squared = eigenvector_sums*eigenvector_sums
+
+    alphas = (n_genes / (n_genes - 1.0)) * (1.0 - (eigenvector_sums_squared.values / eigenvalues))
+    print(alphas)
+    exit()
     return(alphas)
 
-<<<<<<< HEAD
-eigenvalues = pd.DataFrame(eigenvalues, columns=['eigenvalues']).to_csv('eigenvalues.csv', index=F)
-
-print(CronbachAlpha(eigenvalues))
-
-cronbach = pd.DataFrame(cronbach, columns=['cronbach']).to_csv('cronbach.csv', index=F)
-=======
-eigenvalues = pd.DataFrame(eigenvalues, columns=['eigenvalues']).to_csv('eigenvalues.txt', index=False)
-
-cronbach = CronbachAlpha(pc_scores, eigenvectors)
-cronbach = pd.DataFrame(cronbach, columns=['cronbach']).to_csv('cronbach.txt', index=False)
->>>>>>> 29a1b43c
+pd.DataFrame(eigenvalues, columns=['eigenvalues']).to_csv('eigenvalues.txt', index=False)
+cronbach = CronbachAlpha(eigenvalues, eigenvectors)
+pd.DataFrame(cronbach, columns=['cronbach']).to_csv('cronbach.txt', index=False)
