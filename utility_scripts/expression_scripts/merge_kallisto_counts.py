--- conflicted
+++ resolved
@@ -24,21 +24,13 @@
 
     # dict to sum transcript coutns per gene per sample
     estimated_counts_per_gene = {}
-<<<<<<< HEAD
-    # loop over all kallisto files to get list of sample names
-    print('loop over all kallisto files to get list of sample name')
-=======
     print('loop over all kallisto files to get list of sample names')
     sys.stdout.flush()
->>>>>>> 34103176
     for f in kallisto_files:
         sample = f.split('/')[-2]
         estimated_counts_per_gene[sample] = {}
     print('done')
-<<<<<<< HEAD
-=======
     sys.stdout.flush()
->>>>>>> 34103176
     # get a set of genes (all files have the same list so only need to read 1 file)
     set_of_genes = set([])
     with open(kallisto_files[0]) as input_file:
