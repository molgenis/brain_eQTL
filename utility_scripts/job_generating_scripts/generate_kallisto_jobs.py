import sys
import argparse
import glob
import os

parser = argparse.ArgumentParser(description='Generate featureCounts files.')
parser.add_argument('cram_base_directory', help='Directory with cramFiles')
parser.add_argument('jobs_directory', help='Directory to write jobs to')
parser.add_argument('output_directory', help='Outputdir to write results to')
parser.add_argument('kallisto_index', help='Kallisto index file location')


args = parser.parse_args()

cram_files = glob.glob(args.cram_base_directory+'/**/*.cram', recursive=True)+glob.glob(args.cram_base_directory+'/**/*.bam', recursive=True)
print('found ',len(cram_files),'cram and bam files')
sys.stdout.flush()

outdir = args.output_directory
job_base_dir = args.jobs_directory

if not os.path.exists(outdir):
    os.makedirs(outdir)
if not os.path.exists(job_base_dir):
    os.makedirs(job_base_dir)

def make_jobs(template):
    prev_study = None
    for cram in cram_files:
        if not cram.endswith('.cram') and not cram.endswith('.bam') or '/BPD/' in cram:
            continue
        study = None
        if 'AMP_AD' in cram:
            study = cram.split('/')[-2]
        elif 'CMC_HBCC' in cram:
            study = 'CMC_HBCC'
        elif 'BipSeq' in cram:
            study = 'BipSeq'
        elif 'UCLA_ASD' in cram:
            study = 'UCLA_ASD'
        elif 'BrainGVEx' in cram:
            study = 'BrainGVEx'
        elif 'GTEx' in cram:
            study = 'GTEx'
        elif 'TargetALS' in cram:
            study = 'TargetALS'
        elif 'MayoTCX' in cram:
            study = 'MayoTCX'
        elif 'MayoCBE' in cram:
            study = 'MayoCBE'
<<<<<<< HEAD
        elif 'ROSMAP' in cram:
            study = 'ROSMAP'
        elif 'ENA' in cram:
            study = 'ENA'
        elif 'TCX' in cram:
            study = 'MayoTCX'
        else:
            study = cram.split('/pipelines/')[0].split('/')[-1]
        if study == 'BPD':
            continue
        if study == '':
            print(cram)
            sys.stdout.flush()
=======
        elif 'CMC' in cram:
            study = 'CMC'
        elif 'NABEC' in cram:
            study = 'NABEC'
        elif 'ucl-upload-biogen' in cram:
            study = 'Braineac'
        elif 'Brainseq' in cram:
            study = 'Brainseq'
        if not study:
            print(cram)
            raise RuntimeError('Study not set')

>>>>>>> d797fc8e
        jobs_dir = job_base_dir + '/'+study+'/'
        if not os.path.exists(jobs_dir):
            os.makedirs(jobs_dir)
        if study == 'MSBB':
            sample = cram.split('/')[-1].split('.accepted_hits')[0].split('_resequenced')[0]
        elif study == 'MayoCBE' or study == 'GTEx' or study == 'TargetALS' or study == 'NABEC' or study == 'Brainseq' or study == 'ENA':
            sample = cram.split('/')[-1].split('.')[0]
        elif study == 'MayoTCX' or study == 'ROSMAP':
            if 'Aligned.out' in cram:
                sample = cram.split('/')[-1].split('Aligned')[0]
            else:
                sample = cram.split('/')[-1].split('.cram')[0]
        elif study == 'ucl-upload-biogen':
            sample = cram.split('/')[-1].split('.')[0]
            study = 'Braineac'    
        elif study == 'BipSeq' or study == 'CMC' or study == 'CMC_HBCC' or study == 'BrainGVEx' or study == 'CMC_HBCC' or study == 'UCLA_ASD':
            sample = cram.split('/')[-1].split(".cram")[0].replace("individualID.","").replace("specimenID.","")
        else:
            print(study)
            sys.stdout.flush()
            print(cram)
            sys.stdout.flush()
            raise RuntimeError('Unknown study: '+study)
        new_template = template.replace('REPLACENAME', sample)
        new_template = new_template.replace('REPLACEOUT', outdir+'/'+study+'/'+sample+'/')
        new_template = new_template.replace('REPLACECRAM', cram)
        new_template = new_template.replace('REPLACEBAM', cram.replace('cram','bam'))
        new_template = new_template.replace('REPLACEINDEX',args.kallisto_index)
        with open(jobs_dir+'/'+sample+'.sh','w') as out:
            out.write(new_template)
        prev_study = study


template = '''#!/bin/bash
#SBATCH --job-name=kallisto_REPLACENAME
#SBATCH --output=REPLACENAME.out
#SBATCH --error=REPLACENAME.err
#SBATCH --time=06:00:00
#SBATCH --cpus-per-task 4
#SBATCH --mem 16gb
#SBATCH --nodes 1

set -e
set -u

module load Kallisto/0.43.1-foss-2015b
module load SAMtools

if [[ "$REPLACECRAM" == *cram ]];
then
    echo "converting cram to bam"
    samtools view -hb REPLACECRAM > $TMPDIR/$(basename REPLACEBAM)
    INPUTBAM=$TMPDIR/$(basename REPLACEBAM)
else
    echo "Input file is already in bam format, not conversion needed"
    INPUTBAM=REPLACECRAM
fi

echo "Starting BAM ($INPUTBAM) to FASTQ conversion: sort BAM file";
samtools sort \\
    -@ 4 \\
    -n \\
    -o $TMPDIR/$(basename $INPUTBAM) \\
    ${INPUTBAM}

returnCode=$?
echo "returncode: $returnCode";
if [ $returnCode -eq 0 ]
then
  echo "sorting BAM finished"
else
  echo "ERROR: couldn't sort BAM"
  exit 1;
fi

TMPFASTQ1=$TMPDIR/$(basename ${INPUTBAM%.bam}.R1.fastq)
TMPFASTQ2=$TMPDIR/$(basename ${INPUTBAM%.bam}.R2.fastq)
TMPFASTQ3=$TMPDIR/$(basename ${INPUTBAM%.bam}.rest.fastq)

# test if it is single end or paired end. 
# 1. get the header out of the BAM file (samtools view -H). This contains the use command that was used to make BAM file
# 2. get the line out of the header that contains the user command (grep)
# 3. split the line on "user command line" (awk) and print everything that is after
# 4. in this string, count the number of occurences of fastq.gz and fq.gz
FASTQINPUTFILE=$(samtools view -H $TMPDIR/$(basename $INPUTBAM) | grep "user command line" | awk -F"user command line:" '{ print $2}' | grep -o ".fastq.gz\|.fq.gz\|.fastq" | wc -l)

PAIRED=
if [ "$FASTQINPUTFILE" -eq 1 ];
then
    PAIRED=0
    echo "BAM file is single-end, will only extract 1 fastq file"
elif [ "$FASTQINPUTFILE" -eq 2 ];
then
    PAIRED=1
    echo "BAM file is paired-end, will extract 2 fastq files"
else
    echo "ERROR: PAIRED was $PAIRED, should have been 1 or 2";
    exit 1;
fi


TMPOUT=$TMPDIR/REPLACENAME/
if [ "$PAIRED" -eq 1 ];
then
    samtools fastq \\
        -@ 4 \\
        -1 $TMPFASTQ1 \\
        -2 $TMPFASTQ2 \\
        $TMPDIR/$(basename $INPUTBAM) > $TMPFASTQ3

    kallisto quant \\
        --bias \\
        -t 4 \\
        -i REPLACEINDEX \\
        -o $TMPOUT \\
        $TMPFASTQ1 \\
        $TMPFASTQ2 

elif [ "$PAIRED" -eq 0 ];
then
    samtools fastq \\
        -@ 4 \\
        -1 $TMPFASTQ1 \\
        $TMPDIR/$(basename $INPUTBAM) > $TMPFASTQ3
    
    # see if the file size of TMPFASTQ3 > TMPFATQ1, if so, use that
    filesize1=$(stat -c%s $TMPFASTQ1)
    filesize2=$(stat -c%s $TMPFASTQ3)

    if [[ "$filesize1" -gt "$filesize2" ]]; 
    then
        echo "$TMPFASTQ1 larger than $TMPFASTQ3, use for kallisto"
    else
        echo "$TMPFASTQ3 larger than $TMPFASTQ1, use for kallisto"
        TMPFASTQ1=$TMPFASTQ3
    fi
    kallisto quant \\
        --bias -t 4 \\
        --single \\
        --fragment-length=200 \\
        --sd=20 \\
        -i REPLACEINDEX \\
        -o $TMPOUT \\
        $TMPFASTQ1
fi

mkdir -p REPLACEOUT
rsync -rvP $TMPOUT REPLACEOUT



if [ $? -eq 0 ];
then
    echo "succes!"
    echo "returncode: $?"
    if [[ "$REPLACECRAM" == *cram ]];
    then
        rm $INPUTBAM
    fi
else
    echo "FAIL!"
    echo "returncode: $?"
    exit 1;
fi

'''


make_jobs(template)<|MERGE_RESOLUTION|>--- conflicted
+++ resolved
@@ -48,21 +48,10 @@
             study = 'MayoTCX'
         elif 'MayoCBE' in cram:
             study = 'MayoCBE'
-<<<<<<< HEAD
         elif 'ROSMAP' in cram:
             study = 'ROSMAP'
         elif 'ENA' in cram:
             study = 'ENA'
-        elif 'TCX' in cram:
-            study = 'MayoTCX'
-        else:
-            study = cram.split('/pipelines/')[0].split('/')[-1]
-        if study == 'BPD':
-            continue
-        if study == '':
-            print(cram)
-            sys.stdout.flush()
-=======
         elif 'CMC' in cram:
             study = 'CMC'
         elif 'NABEC' in cram:
@@ -75,7 +64,6 @@
             print(cram)
             raise RuntimeError('Study not set')
 
->>>>>>> d797fc8e
         jobs_dir = job_base_dir + '/'+study+'/'
         if not os.path.exists(jobs_dir):
             os.makedirs(jobs_dir)
