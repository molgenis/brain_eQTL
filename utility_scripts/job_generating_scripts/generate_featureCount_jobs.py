--- conflicted
+++ resolved
@@ -47,7 +47,6 @@
             study = cram.split('/')[-2]
         elif 'CMC_HBCC' in cram:
             study = 'CMC_HBCC'
-<<<<<<< HEAD
         elif 'BipSeq' in cram:
             study = 'BipSeq'
         elif 'UCLA_ASD' in cram:
@@ -62,7 +61,6 @@
             study = 'MayoTCX'
         elif 'MayoCBE' in cram:
             study = 'MayoCBE'
-=======
         elif 'CMC' in cram:
             study = 'CMC'
         elif 'NABEC' in cram:
@@ -71,7 +69,6 @@
             study = 'Braineac'
         elif 'Brainseq' in cram:
             study = 'Brainseq'
->>>>>>> aadda7f3
         else:
             study = cram.split('/pipelines/')[0].split('/')[-2]
         if study == '':
@@ -94,11 +91,7 @@
         elif study == 'Braineac':
             sample = cram.split('/')[-1].split('.')[0]
             study = 'Braineac'    
-<<<<<<< HEAD
         elif study == 'BrainGVEx' or study == 'CMC' or study == 'CMC_HBCC' or study == 'UCLA_ASD' or study == 'BipSeq':
-=======
-        elif study == 'CMC' or study == 'CMC_HBCC':
->>>>>>> aadda7f3
             sample = cram.split('/')[-1].split(".cram")[0].replace("individualID.","").replace("specimenID.","")
             if '.Aligned' in sample:
                 sample = sample.split('.Aligned')[0]
