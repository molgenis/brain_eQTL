import argparse
import glob
import os

parser = argparse.ArgumentParser(description='Generate featureCounts files.')
parser.add_argument('cram_base_directory', help='Directory with cramFiles')
parser.add_argument('jobs_directory', help='Directory to write jobs to')
parser.add_argument('output_directory', help='Outputdir to write results to')
parser.add_argument('ref_gtf', help='Reference gtf file location')
parser.add_argument('ref_meta_gtf', help='Reference gtf file location')
#parser.add_argument('--extra_options', help='Extra options to give to featurecounts (e.g. -O --fraction',
#                     nargs='+')
#parser.add_argument('feature_type', help='Feature type to count (e.g. exon or transcript)')


args = parser.parse_args()
#extra_options = []
#if args.extra_options:
#    for x in args.extra_options:
#        if len(x) == 1:
#            x = '-'+x
#        else:
#            x = '--'+x
#        extra_options.append(x)
#    extra_options = ' '.join(extra_options)
#else:
#    extra_options = ''

cram_files = glob.glob(args.cram_base_directory+'/**/*.cram', recursive=True)+glob.glob(args.cram_base_directory+'/**/*.bam', recursive=True)
print('found ',len(cram_files),'cram and bam files')

outdir = args.output_directory
job_base_dir = args.jobs_directory

if not os.path.exists(outdir):
    os.makedirs(outdir)
if not os.path.exists(job_base_dir):
    os.makedirs(job_base_dir)

def make_jobs(template):
    x = 0
    batch_number = 0
    prev_study = None
    for cram in cram_files:
        if not cram.endswith('.cram') and not cram.endswith('.bam'):
            continue
        if 'AMP_AD' in cram:
            study = cram.split('/')[-2]
        elif 'CMC_HBCC' in cram:
            study = 'CMC_HBCC'
        else:
            study = cram.split('/pipelines/')[0].split('/')[-1]
        if study == 'BPD':
            continue
        if study != prev_study:
            batch_number = 0
            x = 0
        if study == '':
            print(cram)
        jobs_dir = job_base_dir + '/'+study+'/batch'+str(batch_number)+'/'
        if not os.path.exists(jobs_dir):
            os.makedirs(jobs_dir)
        x += 1
        if x % 25 == 0:
            batch_number += 1
            jobs_dir = job_base_dir + '/'+study+'/batch'+str(batch_number)+'/'
            if not os.path.exists(jobs_dir):
                os.makedirs(jobs_dir)
        if study == 'MSBB':
            sample = cram.split('/')[-1].split('.accepted_hits')[0].split('_resequenced')[0]
        elif study == 'MayoCBE' or study == 'GTEx' or study == 'TargetALS' or study == 'NABEC' or study == 'Brainseq' or study == 'ENA':
            sample = cram.split('/')[-1].split('.')[0]
        elif study == 'MayoTCX':
            if 'Aligned.out' in cram:
                sample = cram.split('/')[-1].split('Aligned')[0]
            else:
                sample = cram.split('/')[-1].split('.cram')[0]
        elif study == 'ucl-upload-biogen':
            sample = cram.split('/')[-1].split('.')[0]
            study = 'Braineac'    
        elif study == 'psychEncode' or study == 'CMC' or study == 'CMC_HBCC':
            sample = cram.split('/')[-1].split(".cram")[0].replace("individualID.","").replace("specimenID.","")
        else:
            print(study)
            print(cram)
            raise RuntimeError('Unknown study: '+study)
        new_template = template.replace('REPLACENAME', sample)
        new_template = new_template.replace('REPLACEOUT', outdir+'/'+study+'/')
        new_template = new_template.replace('REPLACECRAM', cram)
        new_template = new_template.replace('REPLACEBAM', cram.replace('cram','bam'))
        new_template = new_template.replace('REPLACEGTF',args.ref_gtf)
        new_template = new_template.replace('REPLACEMETAEXONGTF',args.ref_meta_gtf)
#        new_template = new_template.replace('REPLACEFEATURETYPE',args.feature_type)
#        new_template = new_template.replace('REPLACEEXTRAOPTIONS',extra_options)
        with open(jobs_dir+'/'+sample+'.sh','w') as out:
            out.write(new_template)
        prev_study = study


template = '''#!/bin/bash
#SBATCH --job-name=featureCounts_REPLACENAME
#SBATCH --output=REPLACENAME.out
#SBATCH --error=REPLACENAME.err
#SBATCH --time=06:00:00
#SBATCH --cpus-per-task 1
#SBATCH --mem 8gb
#SBATCH --nodes 1

set -e
set -u

module load Subread/1.6.4-foss-2015b
module load SAMtools

if [[ "$REPLACECRAM" == *cram ]];
then
    echo "converting cram to bam"
    samtools view -hb REPLACECRAM > $TMPDIR/$(basename REPLACEBAM)
    INPUTBAM=$TMPDIR/$(basename REPLACEBAM)
else
    echo "Input file is already in bam format, not conversion needed"
    INPUTBAM=REPLACECRAM
fi

echo "Using $INPUTBAM as input file"

#   -f          read summarization will be performed at featurelevel  (eg.   exon  level)
#   -C          chimeric fragments (those fragments that have their  two  ends  aligned  to  different  chromosomes)  will  NOT be counted
#   -s 0        un-stranded
#   -p          fragments (or templates) will be counted insteadof reads.  This option is only applicable for paired-end reads.
#   -t exon     feature type.  Only rows which have the matchedfeature type in the provided GTF annotation file will be in-cluded for read counting
#   -g gene_id  attribute type used to group features (eg. exons) into meta-features (eg. genes) when GTF annotation is pro-vided. ‘geneid’ by default. This attribute type is usually thegene identifier.
#   -O          reads (or fragments if-pis specified) will be al-lowed to be assigned to more than one matched meta-feature
#   --fraction  each overlapping feature will receive a count of 1/y, where y is the total number of features overlapping with the read

echo "Start exon.countAll"
mkdir -p REPLACEOUT/exon.countAll
<<<<<<< HEAD
TMPOUT=$TMPDIR/exon.countAll/REPLACENAME.exon.countAll.txt
=======
TMPOUT=$TMPDIR/REPLACENAME.exon.countAll.txt
>>>>>>> e260e257
featureCounts -f -C -s 0 -p -t exon -g gene_id -O \\
    -a REPLACEGTF \\
    -o $TMPOUT \\
    $INPUTBAM
gzip $TMPOUT
rsync -vP $TMPOUT* REPLACEOUT/exon.countAll/

echo "Start exon.countFraction"
mkdir -p REPLACEOUT/exon.countFraction
TMPOUT=$TMPDIR/REPLACENAME.exon.countFraction.txt
featureCounts -f -C -s 0 -p -t exon -g gene_id -O --fraction \\
    -a REPLACEGTF \\
    -o $TMPOUT \\
    $INPUTBAM
gzip $TMPOUT
rsync -vP $TMPOUT* REPLACEOUT/exon.countFraction/

echo "Start metaExon.countAll"
mkdir -p REPLACEOUT/metaExon.countAll
TMPOUT=$TMPDIR/REPLACENAME.metaExon.countAll.txt
featureCounts -f -C -s 0 -p -t exonic_part -g gene_id -O \\
    -a REPLACEMETAEXONGTF \\
    -o $TMPOUT \\
    $INPUTBAM
gzip $TMPOUT
rsync -vP $TMPOUT* REPLACEOUT/metaExon.countAll/

echo "Start metaExon.countFraction"
mkdir -p REPLACEOUT/metaExon.countFraction
TMPOUT=$TMPDIR/REPLACENAME.metaExon.countFraction.txt
featureCounts -f -C -s 0 -p -t exonic_part -g gene_id -O --fraction \\
    -a REPLACEMETAEXONGTF \\
    -o $TMPOUT \\
    $INPUTBAM
gzip $TMPOUT
rsync -vP $TMPOUT* REPLACEOUT/metaExon.countFraction/

echo "Start transcript.countAll"
mkdir -p REPLACEOUT/transcript.countAll/
TMPOUT=$TMPDIR/REPLACENAME.transcript.countAll.txt
featureCounts -f -C -s 0 -p -t transcript -g gene_id -O \\
    -a REPLACEGTF \\
    -o $TMPOUT \\
    $INPUTBAM
gzip $TMPOUT
rsync -vP $TMPOUT* REPLACEOUT/transcript.countAll//

echo "Start transcript.countFraction"
mkdir -p REPLACEOUT/transcript.countFraction
TMPOUT=$TMPDIR/REPLACENAME.transcript.countFraction.txt
featureCounts -f -C -s 0 -p -t transcript -g gene_id -O --fraction \\
    -a REPLACEGTF \\
    -o $TMPOUT \\
    $INPUTBAM

gzip $TMPOUT
rsync -vP $TMPOUT* REPLACEOUT/transcript.countFraction/

if [ $? -eq 0 ];
then
    echo "succes!"
    echo "returncode: $?"
    if [[ "$REPLACECRAM" == *cram ]];
    then
        rm $INPUTBAM
    fi
else
    echo "FAIL!"
    echo "returncode: $?"
    exit 1;
fi

'''


make_jobs(template)<|MERGE_RESOLUTION|>--- conflicted
+++ resolved
@@ -135,11 +135,7 @@
 
 echo "Start exon.countAll"
 mkdir -p REPLACEOUT/exon.countAll
-<<<<<<< HEAD
-TMPOUT=$TMPDIR/exon.countAll/REPLACENAME.exon.countAll.txt
-=======
 TMPOUT=$TMPDIR/REPLACENAME.exon.countAll.txt
->>>>>>> e260e257
 featureCounts -f -C -s 0 -p -t exon -g gene_id -O \\
     -a REPLACEGTF \\
     -o $TMPOUT \\
